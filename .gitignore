--- conflicted
+++ resolved
@@ -27,15 +27,10 @@
 # Prompt research stuff (Ishaan)
 prompts/
 
-<<<<<<< HEAD
-# python virtual environments
+# Python virtual environments
 .venv/
 
 test-workspace/
-=======
-# Python virtual environments
-.venv/
 
 # Indexing stuff (Rajan)
-.shadow/
->>>>>>> 0d04643e
+.shadow/