import {
  SidebarGroup,
  SidebarGroupContent,
  SidebarGroupLabel,
  SidebarMenuButton,
  SidebarMenuItem,
} from "@/components/ui/sidebar";
import { useTask } from "@/hooks/use-task";
import { cn } from "@/lib/utils";
import {
  CircleDashed,
  File,
  FileDiff,
  Folder,
  FolderGit2,
  FolderOpen,
  GitBranch,
  ListTodo,
  Square,
  SquareCheck,
  XCircle,
} from "lucide-react";
import { useMemo, useState } from "react";
import { statusColorsConfig } from "./status";

// Todo status config - aligned with main status colors
const todoStatusConfig = {
  PENDING: { icon: Square, className: "text-neutral-500" },
  IN_PROGRESS: { icon: CircleDashed, className: "text-blue-400" },
  COMPLETED: { icon: SquareCheck, className: "text-green-400" },
  CANCELLED: { icon: XCircle, className: "text-red-400" },
};

// Create file tree structure from file paths
function createFileTree(filePaths: string[]) {
  const tree: any = {};

  filePaths.forEach((filePath) => {
    const parts = filePath.split("/");
    let current = tree;

    parts.forEach((part, index) => {
      if (!current[part]) {
        current[part] = {
          name: part,
          type: index === parts.length - 1 ? "file" : "folder",
          path: parts.slice(0, index + 1).join("/"),
          children: index === parts.length - 1 ? undefined : {},
        };
      }
      if (current[part].children) {
        current = current[part].children;
      }
    });
  });

  // Convert to array and sort (folders first, then files)
  const convertToArray = (obj: any): any[] => {
    return Object.values(obj)
      .sort((a: any, b: any) => {
        if (a.type !== b.type) {
          return a.type === "folder" ? -1 : 1;
        }
        return a.name.localeCompare(b.name);
      })
      .map((item: any) => ({
        ...item,
        children: item.children ? convertToArray(item.children) : undefined,
      }));
  };

  return convertToArray(tree);
}

// FileNode component to handle individual file/folder nodes
function FileNode({
  node,
  depth = 0,
  fileChanges,
}: {
  node: any;
  depth?: number;
  fileChanges: any[];
}) {
  const [isExpanded, setIsExpanded] = useState(true);
  const fileChange = fileChanges.find(
    (change) => change.filePath === node.path
  );
  const operation = fileChange?.operation;

  const getOperationColor = (op: string) => {
    switch (op) {
      case "CREATE":
        return "text-green-400";
      case "UPDATE":
        return "text-yellow-500";
      case "DELETE":
        return "text-red-400";
      default:
        return "text-neutral-500";
    }
  };

  const getOperationLetter = (op: string) => {
    switch (op) {
      case "CREATE":
        return "A";
      case "UPDATE":
        return "M";
      case "DELETE":
        return "D";
      case "RENAME":
        return "R";
      case "MOVE":
        return "M";
      default:
        return "?";
    }
  };

  return (
    <div key={node.path}>
      <SidebarMenuItem>
        <SidebarMenuButton
          className="justify-between"
          onClick={() => node.type === "folder" && setIsExpanded(!isExpanded)}
        >
          <div
            className="flex w-full items-center gap-1.5"
            style={{ paddingLeft: `${depth * 8}px` }}
          >
            {node.type === "folder" ? (
              isExpanded ? (
                <FolderOpen className="size-4" />
              ) : (
                <Folder className="size-4" />
              )
            ) : (
              <File className="size-4" />
            )}
            <div className="line-clamp-1 flex-1">{node.name}</div>
          </div>
          {node.type === "file" && operation && (
            <span
              className={cn(
                "text-xs font-medium",
                getOperationColor(operation)
              )}
            >
              {getOperationLetter(operation)}
            </span>
          )}
        </SidebarMenuButton>
      </SidebarMenuItem>
      {node.type === "folder" && isExpanded && node.children && (
        <div>
          {node.children.map((child: any) => (
            <FileNode
              key={child.path}
              node={child}
              depth={depth + 1}
              fileChanges={fileChanges}
            />
          ))}
        </div>
      )}
    </div>
  );
}

<<<<<<< HEAD
export function SidebarAgentView({
  taskId,
  currentTask: {
    taskData: initialTaskData,
    todos: initialTodos,
    fileChanges: initialFileChanges,
  },
}: {
  taskId: string;
  currentTask: {
    taskData: Task;
    todos: Todo[];
    fileChanges: FileChange[];
  };
}) {
  const { data: currentTaskData } = useTask(taskId, initialTaskData);
  const { data: todos = [] } = useTodos(taskId, initialTodos);
  const { fileChanges, diffStats } = useFileChanges(taskId, initialFileChanges);
=======
export function SidebarAgentView({ taskId }: { taskId: string }) {
  const { task, todos, fileChanges, diffStats } = useTask(taskId);
>>>>>>> c4fc2295

  // Create file tree from file changes
  const modifiedFileTree = useMemo(() => {
    const filePaths = fileChanges.map((change) => change.filePath);
    return createFileTree(filePaths);
  }, [fileChanges]);

<<<<<<< HEAD
  if (!currentTaskData) {
=======
  if (!task) {
>>>>>>> c4fc2295
    return (
      <SidebarGroup>
        <SidebarGroupLabel>Loading task...</SidebarGroupLabel>
      </SidebarGroup>
    );
  }

  return (
    <>
      <SidebarGroup>
        <SidebarGroupContent>
          {/* Live task status */}
          <SidebarMenuItem>
            <div className="flex h-8 items-center gap-2 px-2 text-sm">
              {(() => {
                const StatusIcon =
                  statusColorsConfig[
<<<<<<< HEAD
                    currentTaskData.status as keyof typeof statusColorsConfig
                  ]?.icon || CircleDashed;
                const statusClass =
                  statusColorsConfig[
                    currentTaskData.status as keyof typeof statusColorsConfig
=======
                    task.status as keyof typeof statusColorsConfig
                  ]?.icon || CircleDashed;
                const statusClass =
                  statusColorsConfig[
                    task.status as keyof typeof statusColorsConfig
>>>>>>> c4fc2295
                  ]?.className || "text-gray-500";
                return (
                  <>
                    <StatusIcon className={cn("size-4", statusClass)} />
                    <span className="capitalize">
<<<<<<< HEAD
                      {currentTaskData.status.toLowerCase().replace("_", " ")}
=======
                      {task.status.toLowerCase().replace("_", " ")}
>>>>>>> c4fc2295
                    </span>
                  </>
                );
              })()}
            </div>
          </SidebarMenuItem>

          {/* Task branch name */}
          <SidebarMenuItem>
            <div className="flex h-8 items-center gap-2 px-2 text-sm">
              <GitBranch className="size-4" />
<<<<<<< HEAD
              <span className="line-clamp-1">
                {currentTaskData.shadowBranch}
              </span>
=======
              <span className="line-clamp-1">{task.shadowBranch}</span>
>>>>>>> c4fc2295
            </div>
          </SidebarMenuItem>

          {/* Task total diff */}
          {diffStats.totalFiles > 0 && (
            <SidebarMenuItem>
              <div className="flex h-8 items-center gap-2 px-2 text-sm">
                <FileDiff className="size-4" />
                <div className="flex items-center gap-1">
                  <span className="text-green-400">+{diffStats.additions}</span>
                  <span className="text-red-400">-{diffStats.deletions}</span>
                </div>
              </div>
            </SidebarMenuItem>
          )}
        </SidebarGroupContent>
      </SidebarGroup>

      {/* Task List (Todos) */}
      {todos.length > 0 && (
        <SidebarGroup>
          <SidebarGroupLabel className="hover:text-muted-foreground">
            <ListTodo className="mr-1.5 !size-3.5" />
            Task List
          </SidebarGroupLabel>
          <SidebarGroupContent>
            {todos.map((todo) => {
              const TodoIcon =
                todoStatusConfig[todo.status as keyof typeof todoStatusConfig]
                  .icon;
              const iconClass =
                todoStatusConfig[todo.status as keyof typeof todoStatusConfig]
                  .className;
              return (
                <SidebarMenuItem key={todo.id}>
                  <div
                    className={cn(
                      "flex h-8 items-center gap-2 px-2 text-sm",
                      todo.status === "COMPLETED" &&
                        "text-muted-foreground line-through"
                    )}
                  >
                    <TodoIcon className={cn("size-4", iconClass)} />
                    <span className="line-clamp-1 flex-1">{todo.content}</span>
                  </div>
                </SidebarMenuItem>
              );
            })}
          </SidebarGroupContent>
        </SidebarGroup>
      )}

      {/* Modified Files - Only show if file changes exist */}
      {fileChanges.length > 0 && (
        <SidebarGroup>
          <SidebarGroupLabel className="hover:text-muted-foreground">
            <FolderGit2 className="mr-1.5 !size-3.5" />
            Modified Files ({diffStats.totalFiles})
          </SidebarGroupLabel>
          <SidebarGroupContent>
            {modifiedFileTree.map((node) => (
              <FileNode key={node.path} node={node} fileChanges={fileChanges} />
            ))}
          </SidebarGroupContent>
        </SidebarGroup>
      )}
    </>
  );
}<|MERGE_RESOLUTION|>--- conflicted
+++ resolved
@@ -168,29 +168,8 @@
   );
 }
 
-<<<<<<< HEAD
-export function SidebarAgentView({
-  taskId,
-  currentTask: {
-    taskData: initialTaskData,
-    todos: initialTodos,
-    fileChanges: initialFileChanges,
-  },
-}: {
-  taskId: string;
-  currentTask: {
-    taskData: Task;
-    todos: Todo[];
-    fileChanges: FileChange[];
-  };
-}) {
-  const { data: currentTaskData } = useTask(taskId, initialTaskData);
-  const { data: todos = [] } = useTodos(taskId, initialTodos);
-  const { fileChanges, diffStats } = useFileChanges(taskId, initialFileChanges);
-=======
 export function SidebarAgentView({ taskId }: { taskId: string }) {
   const { task, todos, fileChanges, diffStats } = useTask(taskId);
->>>>>>> c4fc2295
 
   // Create file tree from file changes
   const modifiedFileTree = useMemo(() => {
@@ -198,11 +177,7 @@
     return createFileTree(filePaths);
   }, [fileChanges]);
 
-<<<<<<< HEAD
-  if (!currentTaskData) {
-=======
   if (!task) {
->>>>>>> c4fc2295
     return (
       <SidebarGroup>
         <SidebarGroupLabel>Loading task...</SidebarGroupLabel>
@@ -220,29 +195,17 @@
               {(() => {
                 const StatusIcon =
                   statusColorsConfig[
-<<<<<<< HEAD
-                    currentTaskData.status as keyof typeof statusColorsConfig
-                  ]?.icon || CircleDashed;
-                const statusClass =
-                  statusColorsConfig[
-                    currentTaskData.status as keyof typeof statusColorsConfig
-=======
                     task.status as keyof typeof statusColorsConfig
                   ]?.icon || CircleDashed;
                 const statusClass =
                   statusColorsConfig[
                     task.status as keyof typeof statusColorsConfig
->>>>>>> c4fc2295
                   ]?.className || "text-gray-500";
                 return (
                   <>
                     <StatusIcon className={cn("size-4", statusClass)} />
                     <span className="capitalize">
-<<<<<<< HEAD
-                      {currentTaskData.status.toLowerCase().replace("_", " ")}
-=======
                       {task.status.toLowerCase().replace("_", " ")}
->>>>>>> c4fc2295
                     </span>
                   </>
                 );
@@ -254,13 +217,7 @@
           <SidebarMenuItem>
             <div className="flex h-8 items-center gap-2 px-2 text-sm">
               <GitBranch className="size-4" />
-<<<<<<< HEAD
-              <span className="line-clamp-1">
-                {currentTaskData.shadowBranch}
-              </span>
-=======
               <span className="line-clamp-1">{task.shadowBranch}</span>
->>>>>>> c4fc2295
             </div>
           </SidebarMenuItem>
 
