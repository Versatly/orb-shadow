import {
  AIStreamChunk,
  Message,
  ModelType,
  StreamChunk,
  ToolName,
  getModelProvider,
  toCoreMessage,
  ApiKeys,
} from "@repo/types";
import {
  CoreMessage,
  streamText,
  generateText,
  NoSuchToolError,
  InvalidToolArgumentsError,
  ToolSet,
} from "ai";
import type {
  LanguageModelV1FunctionToolCall,
  LanguageModelV1ProviderMetadata,
} from "@ai-sdk/provider";
import { createTools } from "../../tools";
import { ModelProvider } from "../models/model-provider";
import { ChunkHandlers } from "./chunk-handlers";

const MAX_STEPS = 100;

export class StreamProcessor {
  private modelProvider = new ModelProvider();
  private chunkHandlers = new ChunkHandlers();

  async *createMessageStream(
    systemPrompt: string,
    messages: Message[],
    model: ModelType,
    userApiKeys: ApiKeys,
    enableTools: boolean = true,
    taskId: string,
    workspacePath?: string,
    abortSignal?: AbortSignal,
    preCreatedTools?: ToolSet
  ): AsyncGenerator<StreamChunk> {
    try {
      const modelInstance = this.modelProvider.getModel(model, userApiKeys);

      // Convert our messages to AI SDK CoreMessage format
      const coreMessages: CoreMessage[] = messages.map(toCoreMessage);

      // Use pre-created tools if provided, otherwise create tools with task context if taskId is provided
      const tools =
        preCreatedTools || (await createTools(taskId, workspacePath));

      const modelProvider = getModelProvider(model);
      const isAnthropicModel = modelProvider === "anthropic";

      let finalMessages: CoreMessage[];
      if (isAnthropicModel) {
        const systemMessages = coreMessages.filter(
          (msg) => msg.role === "system"
        );
        const nonSystemMessages = coreMessages.filter(
          (msg) => msg.role !== "system"
        );

        finalMessages = [
          {
            role: "system",
            content: systemPrompt,
            providerOptions: {
              anthropic: { cacheControl: { type: "ephemeral" } },
            },
          } as CoreMessage,
          ...systemMessages,
          ...nonSystemMessages,
        ];
      } else {
        finalMessages = coreMessages;
      }

      const reasoningProviderOptions: LanguageModelV1ProviderMetadata = {
        anthropic: {
          thinking: {
            type: "enabled",
            budgetTokens: 12000,
          },
        },
<<<<<<< HEAD
        openai: {
          reasoning: {
            effort: "high",
          },
        },
      } as const;
=======
        ...(model === "gpt-5-2025-08-07"
          ? {
              openai: {
                reasoningEffort: "high",
              },
            }
          : {}),
      };
>>>>>>> 397db4e0

      const streamConfig = {
        model: modelInstance,
        ...(isAnthropicModel ? {} : { system: systemPrompt }),
        messages: finalMessages,
        temperature: 0.7,
        maxSteps: MAX_STEPS,
        providerOptions: reasoningProviderOptions,
        ...(isAnthropicModel && {
          headers: {
            "anthropic-beta": "interleaved-thinking-2025-05-14",
          },
        }),
        ...(enableTools && tools && { tools, toolCallStreaming: true }),
        ...(abortSignal && { abortSignal }),
        ...(enableTools &&
          tools && {
            experimental_repairToolCall: async ({
              system,
              messages,
              toolCall,
              tools,
              error,
            }: {
              system: string | undefined;
              messages: CoreMessage[];
              toolCall: LanguageModelV1FunctionToolCall;
              tools: ToolSet;
              error: NoSuchToolError | InvalidToolArgumentsError;
            }): Promise<LanguageModelV1FunctionToolCall | null> => {
              // Log error details for debugging
              console.log(
                `[REPAIR_DEBUG] Tool call repair triggered for ${toolCall.toolName}:`,
                {
                  errorType: error.constructor.name,
                  errorMessage: error.message,
                  isInvalidArgs: error instanceof InvalidToolArgumentsError,
                  isNoSuchTool: error instanceof NoSuchToolError,
                  originalArgs: toolCall.args,
                  toolCallId: toolCall.toolCallId,
                }
              );

              // Only handle parameter validation errors, let other errors fail normally
              if (error.constructor.name !== "InvalidToolArgumentsError") {
                console.log(
                  `[REPAIR_DEBUG] Skipping repair - error type: ${error.constructor.name}, instanceof check: ${error instanceof InvalidToolArgumentsError}`
                );
                return null;
              }

              try {
                console.log(
                  `[REPAIR_DEBUG] Attempting repair for ${toolCall.toolName} with error: ${error.message}`
                );

                // Re-ask the model with error context
                const repairResult = await generateText({
                  model: modelInstance,
                  system: system || systemPrompt,
                  messages: [
                    ...messages,
                    {
                      role: "assistant" as const,
                      content: `I attempted to call the tool ${toolCall.toolName} with arguments: ${toolCall.args}`,
                    },
                    {
                      role: "user" as const,
                      content: `Error: ${error.message}\n\nPlease retry this tool call with the correct parameters.`,
                    },
                  ],
                  tools,
                });

                console.log(`[REPAIR_DEBUG] Repair result:`, {
                  toolCallsCount: repairResult.toolCalls?.length || 0,
                  toolCallNames:
                    repairResult.toolCalls?.map((tc) => tc.toolName) || [],
                  targetToolName: toolCall.toolName,
                });

                // Extract the first tool call that matches our tool name
                const repairedToolCall = repairResult.toolCalls?.find(
                  (tc) => tc.toolName === toolCall.toolName
                );

                if (repairedToolCall) {
                  console.log(
                    `[REPAIR_DEBUG] Successfully repaired ${toolCall.toolName}:`,
                    {
                      originalArgs: toolCall.args,
                      repairedArgs: JSON.stringify(repairedToolCall.args),
                    }
                  );

                  return {
                    toolCallType: "function" as const,
                    toolCallId: toolCall.toolCallId, // Keep original ID
                    toolName: repairedToolCall.toolName,
                    args: JSON.stringify(repairedToolCall.args),
                  };
                }

                console.log(
                  `[REPAIR_DEBUG] No matching tool call found in repair response for ${toolCall.toolName}`
                );
                return null;
              } catch (repairError) {
                console.log(`[REPAIR_DEBUG] Repair attempt failed:`, {
                  error:
                    repairError instanceof Error
                      ? repairError.message
                      : String(repairError),
                  toolName: toolCall.toolName,
                });
                return null;
              }
            },
          }),
      };

      // Log cache control usage for debugging
      if (isAnthropicModel) {
        console.log(
          `[LLM] Using Anthropic model ${model} with prompt caching enabled`
        );
      }

      // Pre-stream validation logs
      console.log("[DEBUG_STREAM] Model instance type:", typeof modelInstance);
      console.log(
        "[DEBUG_STREAM] Model instance keys:",
        Object.keys(modelInstance || {})
      );

      // Log API keys validation
      console.log("[DEBUG_STREAM] API keys present:", {
        anthropic: !!userApiKeys.anthropic,
        openai: !!userApiKeys.openai,
        anthropicLength: userApiKeys.anthropic?.length || 0,
      });

      // Log streamConfig validation
      console.log(
        "[DEBUG_STREAM] StreamConfig keys:",
        Object.keys(streamConfig)
      );
      console.log(
        "[DEBUG_STREAM] StreamConfig model:",
        streamConfig.model?.constructor?.name
      );
      console.log(
        "[DEBUG_STREAM] StreamConfig messages length:",
        streamConfig.messages?.length
      );
      console.log(
        "[DEBUG_STREAM] StreamConfig has tools:",
        !!streamConfig.tools
      );
      // Stream creation with error handling
      let result;
      try {
        result = streamText(streamConfig);

        // Handle environment difference: production returns Promise, local returns direct result
        const isPromise = result instanceof Promise;

        if (isPromise) {
          result = await result;
        }
      } catch (error) {
        console.error("[LLM_STREAM_ERROR] streamText threw error:", error);
        throw error;
      }

      const toolCallMap = new Map<string, ToolName>(); // toolCallId -> validated toolName

      // Check if fullStream is accessible (don't rely on truthiness since it could be a getter)
      if (!result.fullStream || !(Symbol.asyncIterator in result.fullStream)) {
        console.error(
          `[LLM_STREAM_ERROR] fullStream is not accessible for task ${taskId}`
        );

        // Try textStream as fallback if fullStream isn't available
        if (result.textStream && Symbol.asyncIterator in result.textStream) {
          for await (const textPart of result.textStream) {
            yield {
              type: "content",
              content: textPart,
            };
          }
          return;
        }

        console.error(
          "[LLM_STREAM_ERROR] Neither fullStream nor textStream are available"
        );
        yield {
          type: "error",
          error:
            "Stream initialization failed - no accessible stream properties",
          finishReason: "error",
        };
        return;
      }

      for await (const chunk of result.fullStream as AsyncIterable<AIStreamChunk>) {
        switch (chunk.type) {
          case "text-delta": {
            const streamChunk = this.chunkHandlers.handleTextDelta(chunk);
            if (streamChunk) {
              yield streamChunk;
            }
            break;
          }

          case "tool-call": {
            const streamChunks = this.chunkHandlers.handleToolCall(
              chunk,
              toolCallMap
            );
            for (const streamChunk of streamChunks) {
              yield streamChunk;
            }
            break;
          }

          case "tool-call-streaming-start": {
            const streamChunks =
              this.chunkHandlers.handleToolCallStreamingStart(
                chunk,
                toolCallMap
              );
            for (const streamChunk of streamChunks) {
              yield streamChunk;
            }
            break;
          }

          case "tool-call-delta": {
            const streamChunks = this.chunkHandlers.handleToolCallDelta(chunk);
            for (const streamChunk of streamChunks) {
              yield streamChunk;
            }
            break;
          }

          case "tool-result": {
            const streamChunk = this.chunkHandlers.handleToolResult(
              chunk,
              toolCallMap
            );
            if (streamChunk) {
              yield streamChunk;
            }
            break;
          }

          case "finish": {
            const streamChunks = this.chunkHandlers.handleFinish(chunk, model);
            for (const streamChunk of streamChunks) {
              yield streamChunk;
            }
            break;
          }

          case "reasoning": {
            const streamChunk = this.chunkHandlers.handleReasoning(chunk);
            if (streamChunk) {
              yield streamChunk;
            }
            break;
          }

          case "reasoning-signature": {
            const streamChunk =
              this.chunkHandlers.handleReasoningSignature(chunk);
            if (streamChunk) {
              yield streamChunk;
            }
            break;
          }

          case "redacted-reasoning": {
            const streamChunk =
              this.chunkHandlers.handleRedactedReasoning(chunk);
            if (streamChunk) {
              yield streamChunk;
            }
            break;
          }

          case "error": {
            const streamChunk = this.chunkHandlers.handleError(chunk);
            yield streamChunk;
            break;
          }
        }
      }
    } catch (error) {
      console.error("LLM Service Error:", error);
      yield {
        type: "error",
        error: error instanceof Error ? error.message : "Unknown error",
        finishReason: "error",
      };
    }
  }
}<|MERGE_RESOLUTION|>--- conflicted
+++ resolved
@@ -85,14 +85,6 @@
             budgetTokens: 12000,
           },
         },
-<<<<<<< HEAD
-        openai: {
-          reasoning: {
-            effort: "high",
-          },
-        },
-      } as const;
-=======
         ...(model === "gpt-5-2025-08-07"
           ? {
               openai: {
@@ -101,7 +93,6 @@
             }
           : {}),
       };
->>>>>>> 397db4e0
 
       const streamConfig = {
         model: modelInstance,
