--- conflicted
+++ resolved
@@ -689,19 +689,8 @@
     const taskSystemPrompt = await getSystemPrompt();
 
     try {
-      // Append repository memories to system prompt if any exist
-      const systemPromptWithMemories =
-        await memoryService.createSystemPromptWithMemories(
-          systemPrompt,
-          taskId
-        );
-
       for await (const chunk of this.llmService.createMessageStream(
-<<<<<<< HEAD
-        systemPromptWithMemories,
-=======
         taskSystemPrompt,
->>>>>>> 663d6aac
         messages,
         llmModel,
         userApiKeys,
