import {
  CommandOptions,
  CommandResult,
  DeleteResult,
  DirectoryListing,
  FileResult,
  FileSearchResult,
  FileStatsResult,
  GrepOptions,
  GrepResult,
  ReadFileOptions,
  SearchOptions,
  WriteResult,
  CodebaseSearchResult,
  WebSearchResult,
} from "./types";

/**
 * ToolExecutor interface abstracts all tool operations for both local and remote execution
 */
export interface ToolExecutor {
  // File operations
  readFile(
    targetFile: string,
    options?: ReadFileOptions
  ): Promise<FileResult>;

  getFileStats(targetFile: string): Promise<FileStatsResult>;

  writeFile(
    targetFile: string,
    content: string,
    instructions: string
  ): Promise<WriteResult>;

  deleteFile(targetFile: string): Promise<DeleteResult>;

  searchReplace(
    filePath: string,
    oldString: string,
    newString: string
  ): Promise<WriteResult>;

  // Directory operations
  listDirectory(relativeWorkspacePath: string): Promise<DirectoryListing>;

  // Search operations
  searchFiles(query: string, options?: SearchOptions): Promise<FileSearchResult>;

  grepSearch(
    query: string,
    options?: GrepOptions
  ): Promise<GrepResult>;

  codebaseSearch(
    query: string,
    options?: SearchOptions
  ): Promise<CodebaseSearchResult>;

<<<<<<< HEAD
  semanticSearch(
    query: string,
    repo: string,
    options?: SearchOptions
  ): Promise<CodebaseSearchResult>;
=======
  webSearch(
    query: string,
    domain?: string
  ): Promise<WebSearchResult>;
>>>>>>> 53343058

  // Command execution
  executeCommand(
    command: string,
    options?: CommandOptions
  ): Promise<CommandResult>;

  // Workspace information
  getWorkspacePath(): string;
  isRemote(): boolean;

  // Task context
  getTaskId(): string;
}<|MERGE_RESOLUTION|>--- conflicted
+++ resolved
@@ -57,18 +57,15 @@
     options?: SearchOptions
   ): Promise<CodebaseSearchResult>;
 
-<<<<<<< HEAD
   semanticSearch(
     query: string,
     repo: string,
     options?: SearchOptions
   ): Promise<CodebaseSearchResult>;
-=======
   webSearch(
     query: string,
     domain?: string
   ): Promise<WebSearchResult>;
->>>>>>> 53343058
 
   // Command execution
   executeCommand(
