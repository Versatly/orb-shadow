import { InitStatus, prisma } from "@repo/db";
import { getStepsForMode, InitializationProgress } from "@repo/types";
import { emitStreamChunk } from "../socket";
import { createWorkspaceManager, getAgentMode } from "../execution";
import type { WorkspaceManager as AbstractWorkspaceManager } from "../execution";
import {
  setInitStatus,
  setTaskFailed,
  clearTaskProgress,
} from "../utils/task-status";
import { startBackgroundIndexing } from "./background-indexing";
import { runShadowWiki } from "../indexing/shadowwiki/core";
import { TaskModelContext } from "../services/task-model-context";

// Helper for async delays
const delay = (ms: number) =>
  new Promise((resolve) => global.setTimeout(resolve, ms));

// Step definitions with human-readable names
const STEP_DEFINITIONS: Record<
  InitStatus,
  { name: string; description: string }
> = {
  INACTIVE: {
    name: "Not Started",
    description: "Initialization has not started",
  },
  PREPARE_WORKSPACE: {
    name: "Preparing Workspace",
    description: "Create local workspace directory and clone repository",
  },
  CREATE_VM: {
    name: "Creating VM",
    description: "Create remote VM for task execution",
  },
  WAIT_VM_READY: {
    name: "Starting VM",
    description: "Wait for VM boot and sidecar service to become ready",
  },
  VERIFY_VM_WORKSPACE: {
    name: "Verifying Workspace",
    description: "Verify workspace is ready and contains repository",
  },
  INDEX_REPOSITORY: {
    name: "Indexing Repository",
    description: "Index repository files for semantic search",
  },

  // Shadow Wiki generation step (both modes, optional)
  GENERATE_SHADOW_WIKI: {
    name: "Understanding Your Codebase",
    description: "Generate comprehensive codebase documentation",
  },
  ACTIVE: {
    name: "Ready",
    description: "Task is ready for execution",
  },
};

export class TaskInitializationEngine {
  private abstractWorkspaceManager: AbstractWorkspaceManager;

  constructor() {
    this.abstractWorkspaceManager = createWorkspaceManager(); // Abstraction layer for all modes
  }

  /**
   * Initialize a task with the specified steps
   */
  async initializeTask(
    taskId: string,
    steps: InitStatus[] = ["PREPARE_WORKSPACE"],
    userId: string,
    context: TaskModelContext,
  ): Promise<void> {
    console.log(
      `[TASK_INIT] Starting initialization for task ${taskId} with steps: ${steps.join(", ")}`,
    );

    try {
      // Clear any previous progress and start fresh
      await clearTaskProgress(taskId);

      // Emit start event
      this.emitProgress(taskId, {
        type: "init-start",
        taskId,
        message: "Starting task initialization...",
        totalSteps: steps.length,
      });

      // Execute each step in sequence
      for (let i = 0; i < steps.length; i++) {
        const step = steps[i];
        if (!step) continue; // Skip undefined steps
        const stepNumber = i + 1;

        try {
          // Set step as in progress
          await setInitStatus(taskId, step);

          // Emit step start
          this.emitProgress(taskId, {
            type: "step-start",
            taskId,
            currentStep: step,
            stepName: STEP_DEFINITIONS[step].name,
            message: `${STEP_DEFINITIONS[step].name}...`,
            stepNumber,
            totalSteps: steps.length,
          });

          console.log(
            `[TASK_INIT] ${taskId}: Starting step ${stepNumber}/${steps.length}: ${step}`,
          );

          // Execute the step
          await this.executeStep(taskId, step, userId, context);

          // Mark step as completed
          await setInitStatus(taskId, step);

          console.log(
            `[TASK_INIT] ${taskId}: Completed step ${stepNumber}/${steps.length}: ${step}`,
          );
        } catch (error) {
          console.error(
            `[TASK_INIT] ${taskId}: Failed at step ${stepNumber}/${steps.length}: ${step}:`,
            error,
          );

          // Mark as failed with error details
          await setTaskFailed(
            taskId,
            step,
            error instanceof Error ? error.message : "Unknown error",
          );

          // Emit error
          this.emitProgress(taskId, {
            type: "init-error",
            taskId,
            currentStep: step,
            stepName: STEP_DEFINITIONS[step].name,
            message: `Failed during ${STEP_DEFINITIONS[step].name}`,
            error: error instanceof Error ? error.message : "Unknown error",
            stepNumber,
            totalSteps: steps.length,
          });

          throw error;
        }
      }

      // All steps completed successfully - set to ACTIVE
      await setInitStatus(taskId, "ACTIVE");

      console.log(
        `[TASK_INIT] ${taskId}: Initialization completed successfully`,
      );

      // Emit completion
      this.emitProgress(taskId, {
        type: "init-complete",
        taskId,
        message: "Task initialization completed successfully",
        totalSteps: steps.length,
      });
    } catch (error) {
      console.error(`[TASK_INIT] ${taskId}: Initialization failed:`, error);
      throw error;
    }
  }

  /**
   * Execute a specific initialization step
   */
  private async executeStep(
    taskId: string,
    step: InitStatus,
    userId: string,
    context: TaskModelContext,
  ): Promise<void> {
    switch (step) {
      // Local mode step
      case "PREPARE_WORKSPACE":
        await this.executePrepareWorkspace(taskId, userId);
        break;

      // Remote mode steps
      case "CREATE_VM":
        await this.executeCreateVM(taskId, userId);
        break;

      case "WAIT_VM_READY":
        await this.executeWaitVMReady(taskId);
        break;

      case "VERIFY_VM_WORKSPACE":
        await this.executeVerifyVMWorkspace(taskId, userId);
        break;

      // Repository indexing step (both modes)
      case "INDEX_REPOSITORY":
        await this.executeIndexRepository(taskId);
        // Indexing is handled during Shadow Wiki generation
        break;

      // Shadow Wiki generation step (both modes, optional)
      case "GENERATE_SHADOW_WIKI":
        await this.executeGenerateShadowWiki(taskId, context);
        break;

      case "INACTIVE":
      case "ACTIVE":
        // These are state markers, not executable steps
        break;

      default:
        throw new Error(`Unknown initialization step: ${step}`);
    }
  }

  /**
   * Prepare workspace step - local mode only
   * Creates local workspace directory and clones repository
   */
  private async executePrepareWorkspace(
    taskId: string,
    userId: string,
  ): Promise<void> {
    const agentMode = getAgentMode();
    if (agentMode !== "local") {
      throw new Error(
        `PREPARE_WORKSPACE step should only be used in local mode, but agent mode is: ${agentMode}`,
      );
    }

    console.log(`[TASK_INIT] ${taskId}: Preparing local workspace`);

    // Get task info
    const task = await prisma.task.findUnique({
      where: { id: taskId },
      select: {
        repoFullName: true,
        repoUrl: true,
        baseBranch: true,
        shadowBranch: true,
      },
    });

    if (!task) {
      throw new Error(`Task ${taskId} not found`);
    }

    // Use workspace manager to prepare local workspace and clone repo
    const workspaceResult =
      await this.abstractWorkspaceManager.prepareWorkspace({
        id: taskId,
        repoFullName: task.repoFullName,
        repoUrl: task.repoUrl,
        baseBranch: task.baseBranch || "main",
        shadowBranch: task.shadowBranch || `shadow/task-${taskId}`,
        userId,
      });

    if (!workspaceResult.success) {
      throw new Error(
        workspaceResult.error || "Failed to prepare local workspace",
      );
    }

    // Update task with workspace path
    await prisma.task.update({
      where: { id: taskId },
      data: { workspacePath: workspaceResult.workspacePath },
    });
  }

  /**
   * Create VM step - remote mode only
   * Creates remote VM pod (VM startup script handles repository cloning)
   */
  private async executeCreateVM(taskId: string, userId: string): Promise<void> {
    const agentMode = getAgentMode();
    if (agentMode !== "remote") {
      throw new Error(
        `CREATE_VM step should only be used in remote mode, but agent mode is: ${agentMode}`,
      );
    }

    console.log(`[TASK_INIT] ${taskId}: Creating remote VM for execution`);

    try {
      // Get task info
      const task = await prisma.task.findUnique({
        where: { id: taskId },
        select: {
          repoFullName: true,
          repoUrl: true,
          baseBranch: true,
          shadowBranch: true,
        },
      });

      if (!task) {
        throw new Error(`Task not found: ${taskId}`);
      }

      const workspaceInfo =
        await this.abstractWorkspaceManager.prepareWorkspace({
          id: taskId,
          repoFullName: task.repoFullName,
          repoUrl: task.repoUrl,
          baseBranch: task.baseBranch || "main",
          shadowBranch: task.shadowBranch || `shadow/task-${taskId}`,
          userId,
        });

      if (!workspaceInfo.success) {
        throw new Error(`Failed to create VM: ${workspaceInfo.error}`);
      }

      // Create or update TaskSession with VM information
      if (workspaceInfo.podName && workspaceInfo.podNamespace) {
        await prisma.taskSession.create({
          data: {
            taskId,
            podName: workspaceInfo.podName,
            podNamespace: workspaceInfo.podNamespace,
            isActive: true,
          },
        });
      }

      // Update task with workspace path
      await prisma.task.update({
        where: { id: taskId },
        data: {
          workspacePath: workspaceInfo.workspacePath,
        },
      });

      console.log(
        `[TASK_INIT] ${taskId}: Successfully created VM ${workspaceInfo.podName}`,
      );
    } catch (error) {
      console.error(`[TASK_INIT] ${taskId}: Failed to create VM:`, error);
      throw error;
    }
  }

  /**
   * Wait for VM ready step - Wait for VM boot and sidecar API to become healthy
   */
  private async executeWaitVMReady(taskId: string): Promise<void> {
    console.log(
      `[TASK_INIT] ${taskId}: Waiting for sidecar service and repository clone to complete`,
    );

    try {
      // Use the workspace manager's getExecutor() method for consistent connectivity
      // This ensures initialization uses the same approach as regular execution
      const executor = await this.abstractWorkspaceManager.getExecutor(taskId);

      // Wait for both sidecar to be healthy AND repository to be cloned
      const maxRetries = 5; // 5 * 2s = 10s timeout (faster for testing)
      const retryDelay = 2000; // 2 seconds between retries

      for (let attempt = 1; attempt <= maxRetries; attempt++) {
        try {
          // Test sidecar connectivity AND verify workspace has content
          const listing = await executor.listDirectory(".");

          // Debug logging to understand the response
          console.log(
            `[TASK_INIT] ${taskId}: listDirectory response (attempt ${attempt}):`,
            JSON.stringify(listing, null, 2),
          );

          // Check that both sidecar is responding AND workspace has content
          if (
            listing.success &&
            listing.contents &&
            listing.contents.length > 0
          ) {
            console.log(
              `[TASK_INIT] ${taskId}: Sidecar ready and repository cloned (attempt ${attempt})`,
            );
            return;
          } else {
            throw new Error(
              `Sidecar responding but workspace appears empty. Response: ${JSON.stringify(listing)}`,
            );
          }
        } catch (error) {
          if (attempt === maxRetries) {
            throw new Error(
              `Sidecar/clone failed to become ready after ${maxRetries} attempts: ${error}`,
            );
          }
          console.log(
            `[TASK_INIT] ${taskId}: Sidecar or clone not ready yet (attempt ${attempt}/${maxRetries}), retrying...`,
          );
          await delay(retryDelay);
        }
      }
    } catch (error) {
      console.error(
        `[TASK_INIT] ${taskId}: Failed waiting for sidecar and clone:`,
        error,
      );
      throw error;
    }
  }

  /**
   * Verify VM workspace step - Verify workspace is ready and contains repository
   */
  private async executeVerifyVMWorkspace(
    taskId: string,
    _userId: string,
  ): Promise<void> {
    console.log(
      `[TASK_INIT] ${taskId}: Verifying workspace is ready and contains repository`,
    );

    try {
      // Get task info
      const task = await prisma.task.findUnique({
        where: { id: taskId },
        select: { repoUrl: true, baseBranch: true },
      });

      if (!task) {
        throw new Error(`Task not found: ${taskId}`);
      }

      // Use the workspace manager's getExecutor() method for consistent connectivity
      // This ensures initialization uses the same approach as regular execution
      const executor = await this.abstractWorkspaceManager.getExecutor(taskId);

      // Final verification that workspace is fully ready with repository content
      console.log(
        `[TASK_INIT] ${taskId}: Performing final workspace verification`,
      );

      // Verify the workspace is ready by checking contents
      const listing = await executor.listDirectory(".");
      if (
        !listing.success ||
        !listing.contents ||
        listing.contents.length === 0
      ) {
        throw new Error(
          "Workspace verification failed - workspace appears empty",
        );
      }

      console.log(
        `[TASK_INIT] ${taskId}: Successfully verified workspace is ready with repository content`,
      );
    } catch (error) {
      console.error(
        `[TASK_INIT] ${taskId}: Failed to verify workspace:`,
        error,
      );
      throw error;
    }
  }

  /**
   * Generate Shadow Wiki step - Generate comprehensive codebase documentation
   */
  private async executeGenerateShadowWiki(
    taskId: string,
    context: TaskModelContext,
  ): Promise<void> {
    console.log(`[TASK_INIT] ${taskId}: Starting Shadow Wiki generation`);

    try {
      // Get task info
      const task = await prisma.task.findUnique({
        where: { id: taskId },
        select: {
          repoFullName: true,
          repoUrl: true,
          userId: true,
          workspacePath: true,
        },
      });

      if (!task) {
        throw new Error(`Task not found: ${taskId}`);
      }

      // Check if Shadow Wiki already exists for this repository
      const existingUnderstanding =
        await prisma.codebaseUnderstanding.findUnique({
          where: { repoFullName: task.repoFullName },
          select: { id: true },
        });

      if (existingUnderstanding) {
        // Link task to existing understanding
        console.log(
          `[TASK_INIT] ${taskId}: Linking to existing Shadow Wiki for ${task.repoFullName} (ID: ${existingUnderstanding.id})`,
        );

        await prisma.task.update({
          where: { id: taskId },
          data: { codebaseUnderstandingId: existingUnderstanding.id },
        });

        console.log(
          `[TASK_INIT] ${taskId}: Successfully linked to existing codebase understanding`,
        );
        return;
      }

      if (!task.workspacePath) {
        throw new Error(`Workspace path not found for task: ${taskId}`);
      }

      // Generate Shadow Wiki documentation
      console.log(
        `[TASK_INIT] ${taskId}: Generating new Shadow Wiki for ${task.repoFullName}`,
      );

      // Use TaskModelContext for Shadow Wiki generation during initialization
      const result = await runShadowWiki(
        task.workspacePath,
        taskId,
        task.repoFullName,
        task.repoUrl,
        task.userId,
        context, // Now using TaskModelContext
        {
          concurrency: 12,
          model: context.getMainModel(),
        },
      );

      console.log(
        `[TASK_INIT] ${taskId}: Successfully generated Shadow Wiki - ${result.stats.filesProcessed} files, ${result.stats.directoriesProcessed} directories processed`,
      );
    } catch (error) {
      console.error(
        `[TASK_INIT] ${taskId}: Failed to generate Shadow Wiki:`,
        error,
      );
      // Don't throw error - we don't want indexing failures to block task startup
      console.log(
        `[TASK_INIT] ${taskId}: Continuing task initialization despite indexing failure`,
      );
    }
  }

  /**
   * Index repository step - Start background indexing (non-blocking)
   */
  private async executeIndexRepository(taskId: string): Promise<void> {
    console.log(
      `[TASK_INIT] ${taskId}: Starting background repository indexing`,
    );

    try {
      // Get task info
      const task = await prisma.task.findUnique({
        where: { id: taskId },
        select: { repoFullName: true },
      });

      if (!task) {
        throw new Error(`Task not found: ${taskId}`);
      }

      // Start background indexing (non-blocking)
      await startBackgroundIndexing(task.repoFullName, taskId, {
        clearNamespace: true,
        force: false,
      });

      console.log(
        `[TASK_INIT] ${taskId}: Background indexing started for repository ${task.repoFullName}`,
      );
    } catch (error) {
      console.error(
        `[TASK_INIT] ${taskId}: Failed to start background indexing:`,
        error,
      );
      // Don't throw error - we don't want indexing failures to block task startup
      console.log(
        `[TASK_INIT] ${taskId}: Continuing task initialization despite indexing failure`,
      );
    }
  }

  /**
   * Emit progress events via WebSocket
   */
  private emitProgress(taskId: string, progress: InitializationProgress): void {
    emitStreamChunk(
      {
        type: "init-progress",
        initProgress: progress,
      },
      taskId,
    );
  }

  /**
   * Get default initialization steps based on agent mode and user settings
   */
  async getDefaultStepsForTask(userId: string): Promise<InitStatus[]> {
    const agentMode = getAgentMode();

<<<<<<< HEAD
    // Fetch user settings to determine if Shadow Wiki generation and indexing should be enabled
    let enableDeepWiki = false; // Default to false
    let enableIndexing = false; // Default to false
    try {
      const userSettings = await prisma.userSettings.findUnique({
        where: { userId },
        select: { enableDeepWiki: true, enableIndexing: true },
      });
      enableDeepWiki = userSettings?.enableDeepWiki ?? false;
      enableIndexing = userSettings?.enableIndexing ?? false;
    } catch (error) {
      console.warn(
        `[TASK_INIT] Failed to fetch user settings for ${userId}, using defaults enableDeepWiki=false, enableIndexing=false:`,
=======
    // Fetch user settings to determine if Shadow Wiki generation should be enabled
    let enableShadowWiki = false; // Default to false
    try {
      const userSettings = await prisma.userSettings.findUnique({
        where: { userId },
        select: { enableShadowWiki: true },
      });
      enableShadowWiki = userSettings?.enableShadowWiki ?? false;
    } catch (error) {
      console.warn(
        `[TASK_INIT] Failed to fetch user settings for ${userId}, using default enableShadowWiki=false:`,
>>>>>>> 70da2fe9
        error,
      );
    }

<<<<<<< HEAD
    return getStepsForMode(agentMode, { enableDeepWiki, enableIndexing });
=======
    return getStepsForMode(agentMode, { enableShadowWiki });
>>>>>>> 70da2fe9
  }
}<|MERGE_RESOLUTION|>--- conflicted
+++ resolved
@@ -615,41 +615,23 @@
   async getDefaultStepsForTask(userId: string): Promise<InitStatus[]> {
     const agentMode = getAgentMode();
 
-<<<<<<< HEAD
     // Fetch user settings to determine if Shadow Wiki generation and indexing should be enabled
-    let enableDeepWiki = false; // Default to false
+    let enableShadowWiki = false; // Default to false
     let enableIndexing = false; // Default to false
     try {
       const userSettings = await prisma.userSettings.findUnique({
         where: { userId },
         select: { enableDeepWiki: true, enableIndexing: true },
       });
-      enableDeepWiki = userSettings?.enableDeepWiki ?? false;
+      enableShadowWiki = userSettings?.enableShadowWiki ?? false;
       enableIndexing = userSettings?.enableIndexing ?? false;
     } catch (error) {
       console.warn(
-        `[TASK_INIT] Failed to fetch user settings for ${userId}, using defaults enableDeepWiki=false, enableIndexing=false:`,
-=======
-    // Fetch user settings to determine if Shadow Wiki generation should be enabled
-    let enableShadowWiki = false; // Default to false
-    try {
-      const userSettings = await prisma.userSettings.findUnique({
-        where: { userId },
-        select: { enableShadowWiki: true },
-      });
-      enableShadowWiki = userSettings?.enableShadowWiki ?? false;
-    } catch (error) {
-      console.warn(
-        `[TASK_INIT] Failed to fetch user settings for ${userId}, using default enableShadowWiki=false:`,
->>>>>>> 70da2fe9
+        `[TASK_INIT] Failed to fetch user settings for ${userId}, using defaults enableShadowWiki=false, enableIndexing=false:`,
         error,
       );
     }
 
-<<<<<<< HEAD
-    return getStepsForMode(agentMode, { enableDeepWiki, enableIndexing });
-=======
-    return getStepsForMode(agentMode, { enableShadowWiki });
->>>>>>> 70da2fe9
+    return getStepsForMode(agentMode, { enableShadowWiki, enableIndexing });
   }
 }