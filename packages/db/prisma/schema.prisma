generator client {
  provider      = "prisma-client-js"
  output        = "../generated/client"
  binaryTargets = ["native", "rhel-openssl-3.0.x", "linux-musl-openssl-3.0.x"]
}

datasource db {
  provider  = "postgresql"
  url       = env("DATABASE_URL")
  directUrl = env("DIRECT_URL")
}

model User {
  id                    String                  @id
  name                  String
  email                 String                  @unique
  emailVerified         Boolean
  image                 String?
  createdAt             DateTime
  updatedAt             DateTime
  tasks                 Task[]
  accounts              Account[]
  sessions              Session[]
  CodebaseUnderstanding CodebaseUnderstanding[]
  memories              Memory[]
  userSettings          UserSettings?

  @@map("user")
}

model Session {
  id        String   @id
  expiresAt DateTime
  token     String   @unique
  createdAt DateTime
  updatedAt DateTime
  ipAddress String?
  userAgent String?
  userId    String
  user      User     @relation(fields: [userId], references: [id], onDelete: Cascade)

  @@map("session")
}

model Account {
  id                    String    @id
  accountId             String
  providerId            String
  userId                String
  accessToken           String?
  refreshToken          String?
  idToken               String?
  accessTokenExpiresAt  DateTime?
  refreshTokenExpiresAt DateTime?
  scope                 String?
  password              String?
  createdAt             DateTime
  updatedAt             DateTime
  githubInstallationId  String?
  githubAppConnected    Boolean   @default(false)
  user                  User      @relation(fields: [userId], references: [id], onDelete: Cascade)

  @@map("account")
}

model Verification {
  id         String    @id
  identifier String
  value      String
  expiresAt  DateTime
  createdAt  DateTime?
  updatedAt  DateTime?

  @@map("verification")
}

model Task {
  id     String     @id @default(nanoid())
  title  String
  status TaskStatus @default(INITIALIZING)

  // Repo full name "owner/repo"
  repoFullName String
  // Repo URL "https://github.com/owner/repo"
  repoUrl      String

  // User's selected LLM model for this task - updated on each user message
  // Used for context-aware operations (commits, PR generation, etc.)
  mainModel                   String?
  workspacePath               String?
  initStatus                  InitStatus    @default(INACTIVE)
  scheduledCleanupAt          DateTime?
  initializationError         String?
  workspaceCleanedUp          Boolean       @default(false)
  createdAt                   DateTime      @default(now())
  updatedAt                   DateTime      @updatedAt
  userId                      String
  baseBranch                  String
  baseCommitSha               String
  shadowBranch                String
  pullRequestNumber           Int?
  githubIssueId               String?
  messages                    ChatMessage[] @relation("TaskMessages")
  user                        User          @relation(fields: [userId], references: [id], onDelete: Cascade)
  sessions                    TaskSession[]
  todos                       Todo[]
  memories                    Memory[]
  stackedTaskCreationMessages ChatMessage[] @relation("StackedTask")

  codebaseUnderstandingId String?
  codebaseUnderstanding   CodebaseUnderstanding? @relation(fields: [codebaseUnderstandingId], references: [id])
}

model RepositoryIndex {
  id            String   @id @default(cuid())
  repoFullName  String   @unique
  lastIndexedAt DateTime @default(now())
  lastCommitSha String?
  createdAt     DateTime @default(now())
  updatedAt     DateTime @updatedAt

  @@index([repoFullName])
  @@map("repository_index")
}

model Todo {
  id        String     @default(cuid())
  content   String
  status    TodoStatus @default(PENDING)
  sequence  Int
  createdAt DateTime   @default(now())
  updatedAt DateTime   @updatedAt
  taskId    String
  task      Task       @relation(fields: [taskId], references: [id], onDelete: Cascade)

  @@id([taskId, id])
  @@index([taskId, sequence])
  @@index([taskId, status])
}

model ChatMessage {
  id                  String               @id @default(cuid())
  content             String
  role                MessageRole
  llmModel            String
  metadata            Json?
  sequence            Int
  promptTokens        Int?
  completionTokens    Int?
  totalTokens         Int?
  finishReason        String?
  createdAt           DateTime             @default(now())
  editedAt            DateTime?
  taskId              String
  task                Task                 @relation("TaskMessages", fields: [taskId], references: [id], onDelete: Cascade)
  pullRequestSnapshot PullRequestSnapshot?
  stackedTaskId       String?
  stackedTask         Task?                @relation("StackedTask", fields: [stackedTaskId], references: [id], onDelete: SetNull)

  @@index([taskId, sequence])
  @@index([taskId, role, sequence])
  @@index([llmModel, createdAt])
}

model TaskSession {
  id           String    @id @default(cuid())
  podName      String?
  podNamespace String?
  isActive     Boolean   @default(true)
  connectionId String?
  createdAt    DateTime  @default(now())
  endedAt      DateTime?
  taskId       String
  task         Task      @relation(fields: [taskId], references: [id], onDelete: Cascade)

  @@index([taskId, isActive])
}

model CodebaseUnderstanding {
  id           String   @id @default(nanoid())
  repoFullName String   @unique
  repoUrl      String
  content      Json
  createdAt    DateTime @default(now())
  updatedAt    DateTime @updatedAt

  userId String
  user   User   @relation(fields: [userId], references: [id], onDelete: Cascade)
  tasks  Task[]

  @@index([repoFullName])
}

model Memory {
  id       String         @id @default(cuid())
  content  String
  category MemoryCategory

  // Repository-specific memories only
  repoFullName String
  repoUrl      String

  // User and task context
  userId String
  taskId String

  createdAt DateTime @default(now())
  updatedAt DateTime @updatedAt

  user User @relation(fields: [userId], references: [id], onDelete: Cascade)
  task Task @relation(fields: [taskId], references: [id], onDelete: Cascade)

  @@index([userId, repoFullName])
  @@index([taskId])
  @@index([category])
}

model PullRequestSnapshot {
  id String @id @default(cuid())

  status      PullRequestStatus
  title       String
  description String

  filesChanged Int
  linesAdded   Int
  linesRemoved Int
  commitSha    String

  createdAt DateTime @default(now())

  messageId String      @unique
  message   ChatMessage @relation(fields: [messageId], references: [id], onDelete: Cascade)

  @@map("pull_request_snapshot")
}

enum TaskStatus {
  STOPPED
  INITIALIZING
  ARCHIVED
  RUNNING
  COMPLETED
  FAILED
}

enum PullRequestStatus {
  CREATED
  UPDATED
}

enum MessageRole {
  USER
  ASSISTANT
  SYSTEM
}

enum TodoStatus {
  PENDING
  IN_PROGRESS
  COMPLETED
  CANCELLED
}

enum InitStatus {
  INACTIVE
  PREPARE_WORKSPACE
  CREATE_VM
  WAIT_VM_READY
  VERIFY_VM_WORKSPACE
  START_BACKGROUND_SERVICES
  INSTALL_DEPENDENCIES
  FINALIZE_SETUP
  ACTIVE
}

model UserSettings {
  id               String   @id @default(cuid())
  userId           String   @unique
  memoriesEnabled  Boolean  @default(true)
  autoPullRequest  Boolean  @default(false)
  enableShadowWiki Boolean  @default(true)
  enableIndexing   Boolean  @default(false)
  selectedModels   String[] @default([])
<<<<<<< HEAD
=======
  rules            String?
>>>>>>> bde8c5ae
  createdAt        DateTime @default(now())
  updatedAt        DateTime @updatedAt
  user             User     @relation(fields: [userId], references: [id], onDelete: Cascade)

  @@map("user_settings")
}

enum MemoryCategory {
  INFRA
  SETUP
  STYLES
  ARCHITECTURE
  TESTING
  PATTERNS
  BUGS
  PERFORMANCE
  CONFIG
  GENERAL
}<|MERGE_RESOLUTION|>--- conflicted
+++ resolved
@@ -282,10 +282,7 @@
   enableShadowWiki Boolean  @default(true)
   enableIndexing   Boolean  @default(false)
   selectedModels   String[] @default([])
-<<<<<<< HEAD
-=======
   rules            String?
->>>>>>> bde8c5ae
   createdAt        DateTime @default(now())
   updatedAt        DateTime @updatedAt
   user             User     @relation(fields: [userId], references: [id], onDelete: Cascade)
