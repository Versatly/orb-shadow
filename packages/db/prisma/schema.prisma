--- conflicted
+++ resolved
@@ -239,16 +239,13 @@
   WAIT_VM_READY
   VERIFY_VM_WORKSPACE
   INDEX_REPOSITORY
-<<<<<<< HEAD
+  ACTIVE
 
   // Deep wiki generation step (both modes, optional)
   GENERATE_DEEP_WIKI
 
   // Cleanup step (firecracker only)
   CLEANUP_WORKSPACE
-=======
-  ACTIVE
->>>>>>> f813dda0
 }
 
 enum FileOp {
