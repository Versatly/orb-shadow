import type { InitStatus } from "@repo/db";

/**
 * Human-readable display names for initialization steps
 */
export const STEP_DISPLAY_NAMES: Record<InitStatus, string> = {
  INACTIVE: "Not Started",
  PREPARE_WORKSPACE: "Preparing Workspace",
  CREATE_VM: "Creating VM",
  WAIT_VM_READY: "Starting VM",
  VERIFY_VM_WORKSPACE: "Verifying Workspace",
  INDEX_REPOSITORY: "Indexing Repository",
<<<<<<< HEAD

  // Deep wiki generation step (both modes, optional)
  GENERATE_DEEP_WIKI: "Generating Deep Wiki",

  // Cleanup step (firecracker only)
  CLEANUP_WORKSPACE: "Cleaning Up",
=======
  ACTIVE: "Ready",
>>>>>>> f813dda0
};

/**
 * Get all step display names in execution order for a given mode
 */
<<<<<<< HEAD
export function getStepsForMode(
  mode: "local" | "firecracker",
  options?: { enableDeepWiki?: boolean }
): InitStepType[] {
  const steps: InitStepType[] = [];

  if (mode === "firecracker") {
    steps.push(
      "CREATE_VM",
      "WAIT_VM_READY",
      "VERIFY_VM_WORKSPACE",
      "INDEX_REPOSITORY"
    );
  } else {
    steps.push("PREPARE_WORKSPACE", "INDEX_REPOSITORY");
=======
export function getStepsForMode(mode: "local" | "remote"): InitStatus[] {
  if (mode === "remote") {
    return [
      "CREATE_VM",
      "WAIT_VM_READY",
      "VERIFY_VM_WORKSPACE",
      "INDEX_REPOSITORY",
    ];
  } else {
    return ["PREPARE_WORKSPACE", "INDEX_REPOSITORY"];
>>>>>>> f813dda0
  }

  // Add deep wiki step if enabled
  if (options?.enableDeepWiki) {
    steps.push("GENERATE_DEEP_WIKI");
  }

  return steps;
}<|MERGE_RESOLUTION|>--- conflicted
+++ resolved
@@ -10,22 +10,18 @@
   WAIT_VM_READY: "Starting VM",
   VERIFY_VM_WORKSPACE: "Verifying Workspace",
   INDEX_REPOSITORY: "Indexing Repository",
-<<<<<<< HEAD
+  ACTIVE: "Ready",
 
   // Deep wiki generation step (both modes, optional)
   GENERATE_DEEP_WIKI: "Generating Deep Wiki",
 
   // Cleanup step (firecracker only)
   CLEANUP_WORKSPACE: "Cleaning Up",
-=======
-  ACTIVE: "Ready",
->>>>>>> f813dda0
 };
 
 /**
  * Get all step display names in execution order for a given mode
  */
-<<<<<<< HEAD
 export function getStepsForMode(
   mode: "local" | "firecracker",
   options?: { enableDeepWiki?: boolean }
@@ -41,18 +37,6 @@
     );
   } else {
     steps.push("PREPARE_WORKSPACE", "INDEX_REPOSITORY");
-=======
-export function getStepsForMode(mode: "local" | "remote"): InitStatus[] {
-  if (mode === "remote") {
-    return [
-      "CREATE_VM",
-      "WAIT_VM_READY",
-      "VERIFY_VM_WORKSPACE",
-      "INDEX_REPOSITORY",
-    ];
-  } else {
-    return ["PREPARE_WORKSPACE", "INDEX_REPOSITORY"];
->>>>>>> f813dda0
   }
 
   // Add deep wiki step if enabled
